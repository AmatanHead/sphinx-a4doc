--- conflicted
+++ resolved
@@ -1,9 +1,5 @@
 [metadata]
 name = sphinx-a4doc
-<<<<<<< HEAD
-version = 1.2.2
-=======
->>>>>>> 08710f2a
 description = Sphinx domain and autodoc for Antlr4 grammars
 long_description = file: README.md
 long_description_content_type = text/markdown
